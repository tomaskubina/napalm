# Copyright 2015 Spotify AB. All rights reserved.
#
# The contents of this file are licensed under the Apache License, Version 2.0
# (the "License"); you may not use this file except in compliance with the
# License. You may obtain a copy of the License at
#
# http://www.apache.org/licenses/LICENSE-2.0
#
# Unless required by applicable law or agreed to in writing, software
# distributed under the License is distributed on an "AS IS" BASIS, WITHOUT
# WARRANTIES OR CONDITIONS OF ANY KIND, either express or implied. See the
# License for the specific language governing permissions and limitations under
# the License.

from eos import EOSDriver
from iosxr import IOSXRDriver
from junos import JunOSDriver
from fortios import FortiOSDriver
<<<<<<< HEAD
from nxos import NXOSDriver
=======
from ibm import IBMDriver
>>>>>>> 0ed0ba14

def get_network_driver(vendor):
    driver_mapping = {
        'EOS': EOSDriver,
        'ARISTA': EOSDriver,
        'IOS-XR': IOSXRDriver,
        'IOSXR': IOSXRDriver,
        'JUNOS': JunOSDriver,
        'JUNIPER': JunOSDriver,
        'FORTIOS': FortiOSDriver,
<<<<<<< HEAD
        'NXOS': NXOSDriver,
=======
        'IBM': IBMDriver,
>>>>>>> 0ed0ba14
    }
    try:
        return driver_mapping[vendor.upper()]
    except KeyError:
        raise Exception('Vendor/OS not supported: %s' % vendor)
<|MERGE_RESOLUTION|>--- conflicted
+++ resolved
@@ -16,11 +16,8 @@
 from iosxr import IOSXRDriver
 from junos import JunOSDriver
 from fortios import FortiOSDriver
-<<<<<<< HEAD
 from nxos import NXOSDriver
-=======
 from ibm import IBMDriver
->>>>>>> 0ed0ba14
 
 def get_network_driver(vendor):
     driver_mapping = {
@@ -31,11 +28,8 @@
         'JUNOS': JunOSDriver,
         'JUNIPER': JunOSDriver,
         'FORTIOS': FortiOSDriver,
-<<<<<<< HEAD
         'NXOS': NXOSDriver,
-=======
         'IBM': IBMDriver,
->>>>>>> 0ed0ba14
     }
     try:
         return driver_mapping[vendor.upper()]
