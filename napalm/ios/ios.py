"""NAPALM Cisco IOS Handler."""
# Copyright 2015 Spotify AB. All rights reserved.
#
# The contents of this file are licensed under the Apache License, Version 2.0
# (the "License"); you may not use this file except in compliance with the
# License. You may obtain a copy of the License at
#
# http://www.apache.org/licenses/LICENSE-2.0
#
# Unless required by applicable law or agreed to in writing, software
# distributed under the License is distributed on an "AS IS" BASIS, WITHOUT
# WARRANTIES OR CONDITIONS OF ANY KIND, either express or implied. See the
# License for the specific language governing permissions and limitations under
# the License.

from __future__ import print_function
from __future__ import unicode_literals

import functools
import re
import os
import uuid
import socket
import tempfile
import telnetlib
import copy

from netmiko import ConnectHandler, FileTransfer, InLineTransfer
from napalm.base.base import NetworkDriver
from napalm.base.exceptions import ReplaceConfigException, MergeConfigException, \
            ConnectionClosedException, CommandErrorException

from napalm.base.utils import py23_compat
import napalm.base.constants as C
import napalm.base.helpers
from napalm.base.helpers import canonical_interface_name


# Easier to store these as constants
HOUR_SECONDS = 3600
DAY_SECONDS = 24 * HOUR_SECONDS
WEEK_SECONDS = 7 * DAY_SECONDS
YEAR_SECONDS = 365 * DAY_SECONDS

# STD REGEX PATTERNS
IP_ADDR_REGEX = r"\d{1,3}\.\d{1,3}\.\d{1,3}\.\d{1,3}"
IPV4_ADDR_REGEX = IP_ADDR_REGEX
IPV6_ADDR_REGEX_1 = r"::"
IPV6_ADDR_REGEX_2 = r"[0-9a-fA-F:]{1,39}::[0-9a-fA-F:]{1,39}"
IPV6_ADDR_REGEX_3 = r"[0-9a-fA-F]{1,4}:[0-9a-fA-F]{1,4}:[0-9a-fA-F]{1,4}:[0-9a-fA-F]{1,4}:" \
                     "[0-9a-fA-F]{1,4}:[0-9a-fA-F]{1,4}:[0-9a-fA-F]{1,4}:[0-9a-fA-F]{1,4}"
# Should validate IPv6 address using an IP address library after matching with this regex
IPV6_ADDR_REGEX = "(?:{}|{}|{})".format(IPV6_ADDR_REGEX_1, IPV6_ADDR_REGEX_2, IPV6_ADDR_REGEX_3)

MAC_REGEX = r"[a-fA-F0-9]{4}\.[a-fA-F0-9]{4}\.[a-fA-F0-9]{4}"
VLAN_REGEX = r"\d{1,4}"
RE_IPADDR = re.compile(r"{}".format(IP_ADDR_REGEX))
RE_IPADDR_STRIP = re.compile(r"({})\n".format(IP_ADDR_REGEX))
RE_MAC = re.compile(r"{}".format(MAC_REGEX))

# Period needed for 32-bit AS Numbers
ASN_REGEX = r"[\d\.]+"

IOS_COMMANDS = {
   'show_mac_address': ['show mac-address-table', 'show mac address-table'],
}


class IOSDriver(NetworkDriver):
    """NAPALM Cisco IOS Handler."""

    def __init__(self, hostname, username, password, timeout=60, optional_args=None):
        """NAPALM Cisco IOS Handler."""
        if optional_args is None:
            optional_args = {}
        self.hostname = hostname
        self.username = username
        self.password = password
        self.timeout = timeout

        self.transport = optional_args.get('transport', 'ssh')

        # Retrieve file names
        self.candidate_cfg = optional_args.get('candidate_cfg', 'candidate_config.txt')
        self.merge_cfg = optional_args.get('merge_cfg', 'merge_config.txt')
        self.rollback_cfg = optional_args.get('rollback_cfg', 'rollback_config.txt')
        self.inline_transfer = optional_args.get('inline_transfer', False)
        if self.transport == 'telnet':
            # Telnet only supports inline_transfer
            self.inline_transfer = True

        # None will cause autodetection of dest_file_system
        self._dest_file_system = optional_args.get('dest_file_system', None)
        self.auto_rollback_on_error = optional_args.get('auto_rollback_on_error', True)

        # Control automatic toggling of 'file prompt quiet' for file operations
        self.auto_file_prompt = optional_args.get('auto_file_prompt', True)

        # Netmiko possible arguments
        netmiko_argument_map = {
            'port': None,
            'secret': '',
            'verbose': False,
            'keepalive': 30,
            'global_delay_factor': 1,
            'use_keys': False,
            'key_file': None,
            'ssh_strict': False,
            'system_host_keys': False,
            'alt_host_keys': False,
            'alt_key_file': '',
            'ssh_config_file': None,
            'allow_agent': False,
        }

        # Build dict of any optional Netmiko args
        self.netmiko_optional_args = {}
        for k, v in netmiko_argument_map.items():
            try:
                self.netmiko_optional_args[k] = optional_args[k]
            except KeyError:
                pass

        default_port = {
            'ssh': 22,
            'telnet': 23
        }
        self.port = optional_args.get('port', default_port[self.transport])

        self.device = None
        self.config_replace = False

        self.profile = ["ios"]
        self.use_canonical_interface = optional_args.get('canonical_int', False)

    def open(self):
        """Open a connection to the device."""
        device_type = 'cisco_ios'
        if self.transport == 'telnet':
            device_type = 'cisco_ios_telnet'
        self.device = ConnectHandler(device_type=device_type,
                                     host=self.hostname,
                                     username=self.username,
                                     password=self.password,
                                     **self.netmiko_optional_args)
        # ensure in enable mode
        self.device.enable()

    def _discover_file_system(self):
        try:
            return self.device._autodetect_fs()
        except Exception:
            msg = "Netmiko _autodetect_fs failed (to workaround specify " \
                  "dest_file_system in optional_args.)"
            raise CommandErrorException(msg)

    def close(self):
        """Close the connection to the device."""
        self.device.disconnect()

    def _send_command(self, command):
        """Wrapper for self.device.send.command().

        If command is a list will iterate through commands until valid command.
        """
        try:
            if isinstance(command, list):
                for cmd in command:
                    output = self.device.send_command(cmd)
                    if "% Invalid" not in output:
                        break
            else:
                output = self.device.send_command(command)
            return self._send_command_postprocess(output)
        except (socket.error, EOFError) as e:
            raise ConnectionClosedException(str(e))

    def is_alive(self):
        """Returns a flag with the state of the connection."""
        null = chr(0)
        if self.device is None:
            return {'is_alive': False}
        if self.transport == 'telnet':
            try:
                # Try sending IAC + NOP (IAC is telnet way of sending command
                # IAC = Interpret as Command (it comes before the NOP)
                self.device.write_channel(telnetlib.IAC + telnetlib.NOP)
                return {'is_alive': True}
            except UnicodeDecodeError:
                # Netmiko logging bug (remove after Netmiko >= 1.4.3)
                return {'is_alive': True}
            except AttributeError:
                return {'is_alive': False}
        else:
            # SSH
            try:
                # Try sending ASCII null byte to maintain the connection alive
                self.device.write_channel(null)
                return {'is_alive': self.device.remote_conn.transport.is_active()}
            except (socket.error, EOFError):
                # If unable to send, we can tell for sure that the connection is unusable
                return {'is_alive': False}
        return {'is_alive': False}

    @staticmethod
    def _create_tmp_file(config):
        """Write temp file and for use with inline config and SCP."""
        tmp_dir = tempfile.gettempdir()
        rand_fname = py23_compat.text_type(uuid.uuid4())
        filename = os.path.join(tmp_dir, rand_fname)
        with open(filename, 'wt') as fobj:
            fobj.write(config)
        return filename

    def _load_candidate_wrapper(self, source_file=None, source_config=None, dest_file=None,
                                file_system=None):
        """
        Transfer file to remote device for either merge or replace operations

        Returns (return_status, msg)
        """
        return_status = False
        msg = ''
        if source_file and source_config:
            raise ValueError("Cannot simultaneously set source_file and source_config")

        if source_config:
            if self.inline_transfer:
                (return_status, msg) = self._inline_tcl_xfer(source_config=source_config,
                                                             dest_file=dest_file,
                                                             file_system=file_system)
            else:
                # Use SCP
                tmp_file = self._create_tmp_file(source_config)
                (return_status, msg) = self._scp_file(source_file=tmp_file, dest_file=dest_file,
                                                      file_system=file_system)
                if tmp_file and os.path.isfile(tmp_file):
                    os.remove(tmp_file)
        if source_file:
            if self.inline_transfer:
                (return_status, msg) = self._inline_tcl_xfer(source_file=source_file,
                                                             dest_file=dest_file,
                                                             file_system=file_system)
            else:
                (return_status, msg) = self._scp_file(source_file=source_file, dest_file=dest_file,
                                                      file_system=file_system)
        if not return_status:
            if msg == '':
                msg = "Transfer to remote device failed"
        return (return_status, msg)

    def load_replace_candidate(self, filename=None, config=None):
        """
        SCP file to device filesystem, defaults to candidate_config.

        Return None or raise exception
        """
        self.config_replace = True
        return_status, msg = self._load_candidate_wrapper(source_file=filename,
                                                          source_config=config,
                                                          dest_file=self.candidate_cfg,
                                                          file_system=self.dest_file_system)
        if not return_status:
            raise ReplaceConfigException(msg)

    def load_merge_candidate(self, filename=None, config=None):
        """
        SCP file to remote device.

        Merge configuration in: copy <file> running-config
        """
        self.config_replace = False
        return_status, msg = self._load_candidate_wrapper(source_file=filename,
                                                          source_config=config,
                                                          dest_file=self.merge_cfg,
                                                          file_system=self.dest_file_system)
        if not return_status:
            raise MergeConfigException(msg)

    def _normalize_compare_config(self, diff):
        """Filter out strings that should not show up in the diff."""
        ignore_strings = ['Contextual Config Diffs', 'No changes were found',
                          'ntp clock-period']
        if self.auto_file_prompt:
            ignore_strings.append('file prompt quiet')

        new_list = []
        for line in diff.splitlines():
            for ignore in ignore_strings:
                if ignore in line:
                    break
            else:  # nobreak
                new_list.append(line)
        return "\n".join(new_list)

    @staticmethod
    def _normalize_merge_diff_incr(diff):
        """Make the compare config output look better.

        Cisco IOS incremental-diff output

        No changes:
        !List of Commands:
        end
        !No changes were found
        """
        new_diff = []

        changes_found = False
        for line in diff.splitlines():
            if re.search(r'order-dependent line.*re-ordered', line):
                changes_found = True
            elif 'No changes were found' in line:
                # IOS in the re-order case still claims "No changes were found"
                if not changes_found:
                    return ''
                else:
                    continue

            if line.strip() == 'end':
                continue
            elif 'List of Commands' in line:
                continue
            # Filter blank lines and prepend +sign
            elif line.strip():
                if re.search(r"^no\s+", line.strip()):
                    new_diff.append('-' + line)
                else:
                    new_diff.append('+' + line)
        return "\n".join(new_diff)

    @staticmethod
    def _normalize_merge_diff(diff):
        """Make compare_config() for merge look similar to replace config diff."""
        new_diff = []
        for line in diff.splitlines():
            # Filter blank lines and prepend +sign
            if line.strip():
                new_diff.append('+' + line)
        if new_diff:
            new_diff.insert(0, '! incremental-diff failed; falling back to echo of merge file')
        else:
            new_diff.append('! No changes specified in merge file.')
        return "\n".join(new_diff)

    def compare_config(self):
        """
        show archive config differences <base_file> <new_file>.

        Default operation is to compare system:running-config to self.candidate_cfg
        """
        # Set defaults
        base_file = 'running-config'
        base_file_system = 'system:'
        if self.config_replace:
            new_file = self.candidate_cfg
        else:
            new_file = self.merge_cfg
        new_file_system = self.dest_file_system

        base_file_full = self._gen_full_path(filename=base_file, file_system=base_file_system)
        new_file_full = self._gen_full_path(filename=new_file, file_system=new_file_system)

        if self.config_replace:
            cmd = 'show archive config differences {} {}'.format(base_file_full, new_file_full)
            diff = self.device.send_command_expect(cmd)
            diff = self._normalize_compare_config(diff)
        else:
            # merge
            cmd = 'show archive config incremental-diffs {} ignorecase'.format(new_file_full)
            diff = self.device.send_command_expect(cmd)
            if 'error code 5' in diff or 'returned error 5' in diff:
                diff = "You have encountered the obscure 'error 5' message. This generally " \
                       "means you need to add an 'end' statement to the end of your merge changes."
            elif '% Invalid' not in diff:
                diff = self._normalize_merge_diff_incr(diff)
            else:
                cmd = 'more {}'.format(new_file_full)
                diff = self.device.send_command_expect(cmd)
                diff = self._normalize_merge_diff(diff)

        return diff.strip()

    def _file_prompt_quiet(f):
        """Decorator to toggle 'file prompt quiet' around methods that perform file operations."""
        @functools.wraps(f)
        def wrapper(self, *args, **kwargs):
            # only toggle config if 'auto_file_prompt' is true
            if self.auto_file_prompt:
                # disable file operation prompts
                self.device.send_config_set(['file prompt quiet'])
                # call wrapped function
                retval = f(self, *args, **kwargs)
                # re-enable prompts
                self.device.send_config_set(['no file prompt quiet'])
            else:
                # check if the command is already in the running-config
                cmd = 'file prompt quiet'
                show_cmd = "show running-config | inc {}".format(cmd)
                output = self.device.send_command_expect(show_cmd)
                if cmd in output:
                    # call wrapped function
                    retval = f(self, *args, **kwargs)
                else:
                    msg = "on-device file operations require prompts to be disabled. " \
                          "Configure 'file prompt quiet' or set 'auto_file_prompt=True'"
                    raise CommandErrorException(msg)
            return retval
        return wrapper

    @_file_prompt_quiet
    def _commit_hostname_handler(self, cmd):
        """Special handler for hostname change on commit operation."""
        current_prompt = self.device.find_prompt().strip()
        terminating_char = current_prompt[-1]
        pattern = r"[>#{}]\s*$".format(terminating_char)
        # Look exclusively for trailing pattern that includes '#' and '>'
        output = self.device.send_command_expect(cmd, expect_string=pattern)
        # Reset base prompt in case hostname changed
        self.device.set_base_prompt()
        return output

    def commit_config(self):
        """
        If replacement operation, perform 'configure replace' for the entire config.

        If merge operation, perform copy <file> running-config.
        """
        # Always generate a rollback config on commit
        self._gen_rollback_cfg()

        if self.config_replace:
            # Replace operation
            filename = self.candidate_cfg
            cfg_file = self._gen_full_path(filename)
            if not self._check_file_exists(cfg_file):
                raise ReplaceConfigException("Candidate config file does not exist")
            if self.auto_rollback_on_error:
                cmd = 'configure replace {} force revert trigger error'.format(cfg_file)
            else:
                cmd = 'configure replace {} force'.format(cfg_file)
            output = self._commit_hostname_handler(cmd)
            if ('original configuration has been successfully restored' in output) or \
               ('error' in output.lower()) or \
               ('failed' in output.lower()):
                msg = "Candidate config could not be applied\n{}".format(output)
                raise ReplaceConfigException(msg)
            elif '%Please turn config archive on' in output:
                msg = "napalm-ios replace() requires Cisco 'archive' feature to be enabled."
                raise ReplaceConfigException(msg)
        else:
            # Merge operation
            filename = self.merge_cfg
            cfg_file = self._gen_full_path(filename)
            if not self._check_file_exists(cfg_file):
                raise MergeConfigException("Merge source config file does not exist")
            cmd = 'copy {} running-config'.format(cfg_file)
            output = self._commit_hostname_handler(cmd)
            if 'Invalid input detected' in output:
                self.rollback()
                err_header = "Configuration merge failed; automatic rollback attempted"
                merge_error = "{0}:\n{1}".format(err_header, output)
                raise MergeConfigException(merge_error)

        # Save config to startup (both replace and merge)
        output += self.device.send_command_expect("write mem")

    def discard_config(self):
        """Discard loaded candidate configurations."""
        self._discard_config()

    @_file_prompt_quiet
    def _discard_config(self):
        """Set candidate_cfg to current running-config. Erase the merge_cfg file."""
        discard_candidate = 'copy running-config {}'.format(self._gen_full_path(self.candidate_cfg))
        discard_merge = 'copy null: {}'.format(self._gen_full_path(self.merge_cfg))
        self.device.send_command_expect(discard_candidate)
        self.device.send_command_expect(discard_merge)

    def rollback(self):
        """Rollback configuration to filename or to self.rollback_cfg file."""
        filename = self.rollback_cfg
        cfg_file = self._gen_full_path(filename)
        if not self._check_file_exists(cfg_file):
            raise ReplaceConfigException("Rollback config file does not exist")
        cmd = 'configure replace {} force'.format(cfg_file)
        self.device.send_command_expect(cmd)

        # Save config to startup
        self.device.send_command_expect("write mem")

    def _inline_tcl_xfer(self, source_file=None, source_config=None, dest_file=None,
                         file_system=None):
        """
        Use Netmiko InlineFileTransfer (TCL) to transfer file or config to remote device.

        Return (status, msg)
        status = boolean
        msg = details on what happened
        """
        if source_file:
            return self._xfer_file(source_file=source_file, dest_file=dest_file,
                                   file_system=file_system, TransferClass=InLineTransfer)
        if source_config:
            return self._xfer_file(source_config=source_config, dest_file=dest_file,
                                   file_system=file_system, TransferClass=InLineTransfer)
        raise ValueError("File source not specified for transfer.")

    def _scp_file(self, source_file, dest_file, file_system):
        """
        SCP file to remote device.

        Return (status, msg)
        status = boolean
        msg = details on what happened
        """
        return self._xfer_file(source_file=source_file, dest_file=dest_file,
                               file_system=file_system, TransferClass=FileTransfer)

    def _xfer_file(self, source_file=None, source_config=None, dest_file=None, file_system=None,
                   TransferClass=FileTransfer):
        """Transfer file to remote device.

        By default, this will use Secure Copy if self.inline_transfer is set, then will use
        Netmiko InlineTransfer method to transfer inline using either SSH or telnet (plus TCL
        onbox).

        Return (status, msg)
        status = boolean
        msg = details on what happened
        """
        if not source_file and not source_config:
            raise ValueError("File source not specified for transfer.")
        if not dest_file or not file_system:
            raise ValueError("Destination file or file system not specified.")

        if source_file:
            kwargs = dict(ssh_conn=self.device, source_file=source_file, dest_file=dest_file,
                          direction='put', file_system=file_system)
        elif source_config:
            kwargs = dict(ssh_conn=self.device, source_config=source_config, dest_file=dest_file,
                          direction='put', file_system=file_system)
        use_scp = True
        if self.inline_transfer:
            use_scp = False

        with TransferClass(**kwargs) as transfer:

            # Check if file already exists and has correct MD5
            if transfer.check_file_exists() and transfer.compare_md5():
                msg = "File already exists and has correct MD5: no SCP needed"
                return (True, msg)
            if not transfer.verify_space_available():
                msg = "Insufficient space available on remote device"
                return (False, msg)

            if use_scp:
                cmd = 'ip scp server enable'
                show_cmd = "show running-config | inc {}".format(cmd)
                output = self.device.send_command_expect(show_cmd)
                if cmd not in output:
                    msg = "SCP file transfers are not enabled. " \
                          "Configure 'ip scp server enable' on the device."
                    raise CommandErrorException(msg)

            # Transfer file
            transfer.transfer_file()

            # Compares MD5 between local-remote files
            if transfer.verify_file():
                msg = "File successfully transferred to remote device"
                return (True, msg)
            else:
                msg = "File transfer to remote device failed"
                return (False, msg)
            return (False, '')

    def _gen_full_path(self, filename, file_system=None):
        """Generate full file path on remote device."""
        if file_system is None:
            return '{}/{}'.format(self.dest_file_system, filename)
        else:
            if ":" not in file_system:
                raise ValueError("Invalid file_system specified: {}".format(file_system))
            return '{}/{}'.format(file_system, filename)

    @_file_prompt_quiet
    def _gen_rollback_cfg(self):
        """Save a configuration that can be used for rollback."""
        cfg_file = self._gen_full_path(self.rollback_cfg)
        cmd = 'copy running-config {}'.format(cfg_file)
        self.device.send_command_expect(cmd)

    def _check_file_exists(self, cfg_file):
        """
        Check that the file exists on remote device using full path.

        cfg_file is full path i.e. flash:/file_name

        For example
        # dir flash:/candidate_config.txt
        Directory of flash:/candidate_config.txt

        33  -rw-        5592  Dec 18 2015 10:50:22 -08:00  candidate_config.txt

        return boolean
        """
        cmd = 'dir {}'.format(cfg_file)
        success_pattern = 'Directory of {}'.format(cfg_file)
        output = self.device.send_command_expect(cmd)
        if 'Error opening' in output:
            return False
        elif success_pattern in output:
            return True
        return False

    @staticmethod
    def _send_command_postprocess(output):
        """
        Cleanup actions on send_command() for NAPALM getters.

        Remove "Load for five sec; one minute if in output"
        Remove "Time source is"
        """
        output = re.sub(r"^Load for five secs.*$", "", output, flags=re.M)
        output = re.sub(r"^Time source is .*$", "", output, flags=re.M)
        return output.strip()

    def get_optics(self):
        command = 'show interfaces transceiver'
        output = self._send_command(command)

        # Check if router supports the command
        if '% Invalid input' in output:
            return {}

        # Formatting data into return data structure
        optics_detail = {}

        try:
            split_output = re.split(r'^---------.*$', output, flags=re.M)[1]
        except IndexError:
            return {}

        split_output = split_output.strip()

        for optics_entry in split_output.splitlines():
            # Example, Te1/0/1      34.6       3.29      -2.0      -3.5
            try:
                split_list = optics_entry.split()
            except ValueError:
                return {}

            int_brief = split_list[0]
            output_power = split_list[3]
            input_power = split_list[4]

            port = canonical_interface_name(int_brief)

            port_detail = {}

            port_detail['physical_channels'] = {}
            port_detail['physical_channels']['channel'] = []

            # If interface is shutdown it returns "N/A" as output power.
            # Converting that to -100.0 float
            try:
                float(output_power)
            except ValueError:
                output_power = -100.0

            # Defaulting avg, min, max values to -100.0 since device does not
            # return these values
            optic_states = {
                'index': 0,
                'state': {
                    'input_power': {
                        'instant': (float(input_power) if 'input_power' else -100.0),
                        'avg': -100.0,
                        'min': -100.0,
                        'max': -100.0
                    },
                    'output_power': {
                        'instant': (float(output_power) if 'output_power' else -100.0),
                        'avg': -100.0,
                        'min': -100.0,
                        'max': -100.0
                    },
                    'laser_bias_current': {
                        'instant': 0.0,
                        'avg': 0.0,
                        'min': 0.0,
                        'max': 0.0
                    }
                }
            }

            port_detail['physical_channels']['channel'].append(optic_states)
            optics_detail[port] = port_detail

        return optics_detail

    def get_lldp_neighbors(self):
        """IOS implementation of get_lldp_neighbors."""

        def _device_id_expand(device_id, local_int_brief):
            """Device id might be abbreviated: try to obtain the full device id."""
            lldp_tmp = self._lldp_detail_parser(local_int_brief)
            device_id_new = lldp_tmp[3][0]
            # Verify abbreviated and full name are consistent
            if device_id_new[:20] == device_id:
                return device_id_new
            else:
                # Else return the original device_id
                return device_id

        lldp = {}
        neighbors_detail = self.get_lldp_neighbors_detail()
        for intf_name, v in neighbors_detail.items():
            lldp[intf_name] = []
            for lldp_entry in v:
                lldp_dict = {
                    'port': lldp_entry['remote_port'],
                    'hostname': lldp_entry['remote_system_name'],
                }
                lldp[intf_name].append(lldp_dict)

        return lldp

    def _get_lldp_neighbors(self, expand_name=True):

        def _device_id_expand(device_id, local_int_brief):
            """Device id might be abbreviated: try to obtain the full device id."""
            # _lldp_detail_parser will execute a LLDP command on the device
            lldp_tmp = self._lldp_detail_parser(local_int_brief)
            device_id_new = lldp_tmp[3][0]
            # Verify abbreviated and full name are consistent
            if device_id_new[:20] == device_id:
                return device_id_new
            else:
                # Else return the original device_id
                return device_id

        lldp = {}
        command = 'show lldp neighbors'
        output = self._send_command(command)

        # Check if router supports the command
        if '% Invalid input' in output:
            return {}

        # Process the output to obtain just the LLDP entries
        try:
            split_output = re.split(r'^Device ID.*$', output, flags=re.M)[1]
            split_output = re.split(r'^Total entries displayed.*$', split_output, flags=re.M)[0]
        except IndexError:
            return {}

        split_output = split_output.strip()

        for lldp_entry in split_output.splitlines():
            # Example, twb-sf-hpsw1    Fa4   120   B   17
            device_id = lldp_entry[:20].strip()
            remaining_fields = lldp_entry[20:]
            try:
                local_int_brief, hold_time, capability, remote_port = remaining_fields.split()
            except ValueError:
                if len(remaining_fields.split()) == 3:
                    # Three fields might be missing capability
                    capability_missing = True if remaining_fields[26] == ' ' else False
                    if capability_missing:
                        local_int_brief, hold_time, remote_port = remaining_fields.split()
                    else:
                        raise ValueError("Unable to parse LLDP Info:\n{}".format(lldp_entry))

            # device_id might be abbreviated, try to get full name
            if len(device_id) == 20:
<<<<<<< HEAD
                device_id = _device_id_expand(device_id, local_int_brief)
            local_port = self._expand_interface_name(local_int_brief)
=======
                if expand_name:
                    device_id = _device_id_expand(device_id, local_int_brief)
            local_port = canonical_interface_name(local_int_brief)
>>>>>>> 8f8426e2

            entry = {'port': remote_port, 'hostname': device_id}
            lldp.setdefault(local_port, [])
            lldp[local_port].append(entry)

        return lldp

    def _lldp_detail_parser(self, interface, lldp_entry=None):
        if lldp_entry is None:
            command = "show lldp neighbors {} detail".format(interface)
            output = self._send_command(command)
        else:
            output = lldp_entry

        # Check if router supports the command
        if '% Invalid input' in output:
            raise ValueError("Command not supported by network device")

        # Cisco generally use : for string divider, but sometimes has ' - '
        port_id = re.findall(r"Port id\s*?[:-]\s+(.+)", output)
        port_description = re.findall(r"Port Description\s*?[:-]\s+(.+)", output)
        chassis_id = re.findall(r"Chassis id\s*?[:-]\s+(.+)", output)
        system_name = re.findall(r"System Name\s*?[:-]\s+(.+)", output)
        system_description = re.findall(r"System Description\s*?[:-]\s*(not advertised|\s*\n.+)",
                                        output)
        system_description = [x.strip() for x in system_description]
        system_capabilities = re.findall(r"System Capabilities\s*?[:-]\s+(.+)", output)
        enabled_capabilities = re.findall(r"Enabled Capabilities\s*?[:-]\s+(.+)", output)
        remote_address = re.findall(r"Management Addresses\s*[:-]\s*(not advertised|\n.+)", output)
        # remote address had two possible patterns which required some secondary processing
        new_remote_address = []
        for val in remote_address:
            val = val.strip()
            pattern = r'(?:IP|Other)(?::\s+?)(.+)'
            match = re.search(pattern, val)
            if match:
                new_remote_address.append(match.group(1))
            else:
                new_remote_address.append(val)
        remote_address = new_remote_address
        return [port_id, port_description, chassis_id, system_name, system_description,
                system_capabilities, enabled_capabilities, remote_address]

    def get_lldp_neighbors_detail(self, interface=''):
        """IOS implementation of get_lldp_neighbors_detail."""
        lldp = {}
        command = 'show lldp neighbors detail'
        # Filter to specific interface
        if interface:
            command = 'show lldp neighbors {} detail'.format(interface)

        lldp_detail_output = self._send_command(command)
        lldp_detail = re.split(r"^------------------.*$", lldp_detail_output, flags=re.M)[1:]

        # Newer IOS versions have 'Local Intf' defined in LLDP detail; older IOS doesn't :-(
        local_intf_detected = True
        if not re.search(r"^Local Intf:\s+(\S+)\s*$", lldp_detail_output, flags=re.M):
            # Older IOS local interface is not in LLDP detail output
            local_intf_detected = False

            # Construct table of reverse mappings (table to try to work out local_intf)
            lldp_neighbors = self._get_lldp_neighbors(expand_name=False)
            reverse_neighbors = {}
            for local_intf, v in lldp_neighbors.items():
                for entry in v:
                    key = "{hostname}_{port}".format(**entry)
                    reverse_neighbors[key] = local_intf

        for lldp_entry in lldp_detail:
            if local_intf_detected:
                match = re.search(r"^Local Intf:\s+(\S+)\s*$", lldp_entry, flags=re.M)
                if match:
                    local_intf = match.group(1)
            else:
                system_name_match = re.search(r"^System Name:\s+(\S.*)$", lldp_entry, flags=re.M)
                port_id_match = re.search(r"^Port id:\s+(\S+)\s*$", lldp_entry, flags=re.M)
                # Try to find the local_intf from the reverse_neighbors table
                if system_name_match and port_id_match:
                    port_id = port_id_match.group(1)
                    system_name = system_name_match.group(1)[:20]
                    system_name = system_name.strip()
                    key = "{}_{}".format(system_name, port_id)
                    local_intf = reverse_neighbors.get(key)

            if local_intf is not None:
                lldp_fields = self._lldp_detail_parser(local_intf, lldp_entry=lldp_entry)
            else:
                # Couldn't work out the local interface
                raise ValueError("LLDP details could not determine the value of local interface:"
                                 "\n{}\n{}".format(lldp_neighbors, lldp_entry))

            # Convert any 'not advertised' to 'N/A'
            for field in lldp_fields:
                for i, value in enumerate(field):
                    if 'not advertised' in value:
                        field[i] = 'N/A'
            number_entries = len(lldp_fields[0])

            # re.findall will return a list. Make sure same number of entries always returned.
            for test_list in lldp_fields:
                if len(test_list) != number_entries:
                    raise ValueError("Failure processing show lldp neighbors detail")

            # Standardize the fields
            port_id, port_description, chassis_id, system_name, system_description, \
                system_capabilities, enabled_capabilities, remote_address = lldp_fields
            standardized_fields = zip(port_id, port_description, chassis_id, system_name,
                                      system_description, system_capabilities,
                                      enabled_capabilities, remote_address)

            if local_intf:
                local_intf = canonical_interface_name(local_intf)
            lldp.setdefault(local_intf, [])
            for entry in standardized_fields:
                remote_port_id, remote_port_description, remote_chassis_id, remote_system_name, \
                    remote_system_description, remote_system_capab, remote_enabled_capab, \
                    remote_mgmt_address = entry

                lldp[local_intf].append({
                    'parent_interface': u'N/A',
                    'remote_port': remote_port_id,
                    'remote_port_description': remote_port_description,
                    'remote_chassis_id': remote_chassis_id,
                    'remote_system_name': remote_system_name,
                    'remote_system_description': remote_system_description,
                    'remote_system_capab': remote_system_capab,
                    'remote_system_enable_capab': remote_enabled_capab})

        return lldp

    @staticmethod
    def parse_uptime(uptime_str):
        """
        Extract the uptime string from the given Cisco IOS Device.

        Return the uptime in seconds as an integer
        """
        # Initialize to zero
        (years, weeks, days, hours, minutes) = (0, 0, 0, 0, 0)

        uptime_str = uptime_str.strip()
        time_list = uptime_str.split(',')
        for element in time_list:
            if re.search("year", element):
                years = int(element.split()[0])
            elif re.search("week", element):
                weeks = int(element.split()[0])
            elif re.search("day", element):
                days = int(element.split()[0])
            elif re.search("hour", element):
                hours = int(element.split()[0])
            elif re.search("minute", element):
                minutes = int(element.split()[0])

        uptime_sec = (years * YEAR_SECONDS) + (weeks * WEEK_SECONDS) + (days * DAY_SECONDS) + \
                     (hours * 3600) + (minutes * 60)
        return uptime_sec

    def get_facts(self):
        """Return a set of facts from the devices."""
        # default values.
        vendor = u'Cisco'
        uptime = -1
        serial_number, fqdn, os_version, hostname, domain_name = ('Unknown',) * 5

        # obtain output from device
        show_ver = self._send_command('show version')
        show_hosts = self._send_command('show hosts')
        show_ip_int_br = self._send_command('show ip interface brief')

        # uptime/serial_number/IOS version
        for line in show_ver.splitlines():
            if ' uptime is ' in line:
                hostname, uptime_str = line.split(' uptime is ')
                uptime = self.parse_uptime(uptime_str)
                hostname = hostname.strip()

            if 'Processor board ID' in line:
                _, serial_number = line.split("Processor board ID ")
                serial_number = serial_number.strip()

            if re.search(r"Cisco IOS Software", line):
                try:
                    _, os_version = line.split("Cisco IOS Software, ")
                except ValueError:
                    # Handle 'Cisco IOS Software [Denali],'
                    _, os_version = re.split(r"Cisco IOS Software \[.*?\], ", line)
            elif re.search(r"IOS \(tm\).+Software", line):
                _, os_version = line.split("IOS (tm) ")

            os_version = os_version.strip()

        # Determine domain_name and fqdn
        for line in show_hosts.splitlines():
            if 'Default domain' in line:
                _, domain_name = line.split("Default domain is ")
                domain_name = domain_name.strip()
                break
        if domain_name != 'Unknown' and hostname != 'Unknown':
            fqdn = u'{}.{}'.format(hostname, domain_name)

        # model filter
        try:
            match_model = re.search(r"Cisco (.+?) .+bytes of", show_ver, flags=re.IGNORECASE)
            model = match_model.group(1)
        except AttributeError:
            model = u'Unknown'

        # interface_list filter
        interface_list = []
        show_ip_int_br = show_ip_int_br.strip()
        for line in show_ip_int_br.splitlines():
            if 'Interface ' in line:
                continue
            interface = line.split()[0]
            interface_list.append(interface)

        return {
            'uptime': uptime,
            'vendor': vendor,
            'os_version': py23_compat.text_type(os_version),
            'serial_number': py23_compat.text_type(serial_number),
            'model': py23_compat.text_type(model),
            'hostname': py23_compat.text_type(hostname),
            'fqdn': fqdn,
            'interface_list': interface_list
        }

    def get_interfaces(self):
        """
        Get interface details.

        last_flapped is not implemented

        Example Output:

        {   u'Vlan1': {   'description': u'N/A',
                      'is_enabled': True,
                      'is_up': True,
                      'last_flapped': -1.0,
                      'mac_address': u'a493.4cc1.67a7',
                      'speed': 100},
        u'Vlan100': {   'description': u'Data Network',
                        'is_enabled': True,
                        'is_up': True,
                        'last_flapped': -1.0,
                        'mac_address': u'a493.4cc1.67a7',
                        'speed': 100},
        u'Vlan200': {   'description': u'Voice Network',
                        'is_enabled': True,
                        'is_up': True,
                        'last_flapped': -1.0,
                        'mac_address': u'a493.4cc1.67a7',
                        'speed': 100}}
        """
        # default values.
        last_flapped = -1.0

        command = 'show interfaces'
        output = self._send_command(command)

        interface = description = mac_address = speed = speedformat = ''
        is_enabled = is_up = None

        interface_dict = {}
        for line in output.splitlines():

            interface_regex_1 = r"^(\S+?)\s+is\s+(.+?),\s+line\s+protocol\s+is\s+(\S+)"
            interface_regex_2 = r"^(\S+)\s+is\s+(up|down)"
            for pattern in (interface_regex_1, interface_regex_2):
                interface_match = re.search(pattern, line)
                if interface_match:
                    interface = interface_match.group(1)
                    status = interface_match.group(2)
                    try:
                        protocol = interface_match.group(3)
                    except IndexError:
                        protocol = ''
                    if 'admin' in status.lower():
                        is_enabled = False
                    else:
                        is_enabled = True
                    if protocol:
                        is_up = bool('up' in protocol)
                    else:
                        is_up = bool('up' in status)
                    break

            mac_addr_regex = r"^\s+Hardware.+address\s+is\s+({})".format(MAC_REGEX)
            if re.search(mac_addr_regex, line):
                mac_addr_match = re.search(mac_addr_regex, line)
                mac_address = napalm.base.helpers.mac(mac_addr_match.groups()[0])

            descr_regex = r"^\s+Description:\s+(.+?)$"
            if re.search(descr_regex, line):
                descr_match = re.search(descr_regex, line)
                description = descr_match.groups()[0]

            speed_regex = r"^\s+MTU\s+\d+.+BW\s+(\d+)\s+([KMG]?b)"
            if re.search(speed_regex, line):
                speed_match = re.search(speed_regex, line)
                speed = speed_match.groups()[0]
                speedformat = speed_match.groups()[1]
                speed = float(speed)
                if speedformat.startswith('Kb'):
                    speed = speed / 1000.0
                elif speedformat.startswith('Gb'):
                    speed = speed * 1000
                speed = int(round(speed))

                if interface == '':
                    raise ValueError("Interface attributes were \
                                      found without any known interface")
                if not isinstance(is_up, bool) or not isinstance(is_enabled, bool):
                    raise ValueError("Did not correctly find the interface status")

                interface_dict[interface] = {'is_enabled': is_enabled, 'is_up': is_up,
                                             'description': description, 'mac_address': mac_address,
                                             'last_flapped': last_flapped, 'speed': speed}

                interface = description = mac_address = speed = speedformat = ''
                is_enabled = is_up = None

        return interface_dict

    def get_interfaces_ip(self):
        """
        Get interface ip details.

        Returns a dict of dicts

        Example Output:

        {   u'FastEthernet8': {   'ipv4': {   u'10.66.43.169': {   'prefix_length': 22}}},
            u'Loopback555': {   'ipv4': {   u'192.168.1.1': {   'prefix_length': 24}},
                                'ipv6': {   u'1::1': {   'prefix_length': 64},
                                            u'2001:DB8:1::1': {   'prefix_length': 64},
                                            u'2::': {   'prefix_length': 64},
                                            u'FE80::3': {   'prefix_length': 10}}},
            u'Tunnel0': {   'ipv4': {   u'10.63.100.9': {   'prefix_length': 24}}},
            u'Tunnel1': {   'ipv4': {   u'10.63.101.9': {   'prefix_length': 24}}},
            u'Vlan100': {   'ipv4': {   u'10.40.0.1': {   'prefix_length': 24},
                                        u'10.41.0.1': {   'prefix_length': 24},
                                        u'10.65.0.1': {   'prefix_length': 24}}},
            u'Vlan200': {   'ipv4': {   u'10.63.176.57': {   'prefix_length': 29}}}}
        """
        interfaces = {}

        command = 'show ip interface'
        show_ip_interface = self._send_command(command)
        command = 'show ipv6 interface'
        show_ipv6_interface = self._send_command(command)

        INTERNET_ADDRESS = r'\s+(?:Internet address is|Secondary address)'
        INTERNET_ADDRESS += r' (?P<ip>{})/(?P<prefix>\d+)'.format(IPV4_ADDR_REGEX)
        LINK_LOCAL_ADDRESS = r'\s+IPv6 is enabled, link-local address is (?P<ip>[a-fA-F0-9:]+)'
        GLOBAL_ADDRESS = r'\s+(?P<ip>[a-fA-F0-9:]+), subnet is (?:[a-fA-F0-9:]+)/(?P<prefix>\d+)'

        interfaces = {}
        for line in show_ip_interface.splitlines():
            if(len(line.strip()) == 0):
                continue
            if(line[0] != ' '):
                ipv4 = {}
                interface_name = line.split()[0]
            m = re.match(INTERNET_ADDRESS, line)
            if m:
                ip, prefix = m.groups()
                ipv4.update({ip: {"prefix_length": int(prefix)}})
                interfaces[interface_name] = {'ipv4': ipv4}

        for line in show_ipv6_interface.splitlines():
            if(len(line.strip()) == 0):
                continue
            if(line[0] != ' '):
                ifname = line.split()[0]
                ipv6 = {}
                if ifname not in interfaces:
                    interfaces[ifname] = {'ipv6': ipv6}
                else:
                    interfaces[ifname].update({'ipv6': ipv6})
            m = re.match(LINK_LOCAL_ADDRESS, line)
            if m:
                ip = m.group(1)
                ipv6.update({ip: {"prefix_length": 10}})
            m = re.match(GLOBAL_ADDRESS, line)
            if m:
                ip, prefix = m.groups()
                ipv6.update({ip: {"prefix_length": int(prefix)}})

        # Interface without ipv6 doesn't appears in show ipv6 interface
        return interfaces

    @staticmethod
    def bgp_time_conversion(bgp_uptime):
        """
        Convert string time to seconds.

        Examples
        00:14:23
        00:13:40
        00:00:21
        00:00:13
        00:00:49
        1d11h
        1d17h
        1w0d
        8w5d
        1y28w
        never
        """
        bgp_uptime = bgp_uptime.strip()
        uptime_letters = set(['w', 'h', 'd'])

        if 'never' in bgp_uptime:
            return -1
        elif ':' in bgp_uptime:
            times = bgp_uptime.split(":")
            times = [int(x) for x in times]
            hours, minutes, seconds = times
            return (hours * 3600) + (minutes * 60) + seconds
        # Check if any letters 'w', 'h', 'd' are in the time string
        elif uptime_letters & set(bgp_uptime):
            form1 = r'(\d+)d(\d+)h'  # 1d17h
            form2 = r'(\d+)w(\d+)d'  # 8w5d
            form3 = r'(\d+)y(\d+)w'  # 1y28w
            match = re.search(form1, bgp_uptime)
            if match:
                days = int(match.group(1))
                hours = int(match.group(2))
                return (days * DAY_SECONDS) + (hours * 3600)
            match = re.search(form2, bgp_uptime)
            if match:
                weeks = int(match.group(1))
                days = int(match.group(2))
                return (weeks * WEEK_SECONDS) + (days * DAY_SECONDS)
            match = re.search(form3, bgp_uptime)
            if match:
                years = int(match.group(1))
                weeks = int(match.group(2))
                return (years * YEAR_SECONDS) + (weeks * WEEK_SECONDS)
        raise ValueError("Unexpected value for BGP uptime string: {}".format(bgp_uptime))

    def get_bgp_neighbors(self):
        """BGP neighbor information.

        Currently no VRF support. Supports both IPv4 and IPv6.
        """
        supported_afi = ['ipv4', 'ipv6']

        bgp_neighbor_data = dict()
        bgp_neighbor_data['global'] = {}

        # get summary output from device
        cmd_bgp_all_sum = 'show bgp all summary'
        summary_output = self._send_command(cmd_bgp_all_sum).strip()

        # get neighbor output from device
        neighbor_output = ''
        for afi in supported_afi:
            cmd_bgp_neighbor = 'show bgp %s unicast neighbors' % afi
            neighbor_output += self._send_command(cmd_bgp_neighbor).strip()
            # trailing newline required for parsing
            neighbor_output += "\n"

        # Regular expressions used for parsing BGP summary
        parse_summary = {
            'patterns': [
                # For address family: IPv4 Unicast
                {'regexp': re.compile(r'^For address family: (?P<afi>\S+) '),
                 'record': False},
                # Capture router_id and local_as values, e.g.:
                # BGP router identifier 10.0.1.1, local AS number 65000
                {'regexp': re.compile(r'^.* router identifier (?P<router_id>{}), '
                                      r'local AS number (?P<local_as>{})'.format(
                                            IPV4_ADDR_REGEX, ASN_REGEX
                                      )),
                 'record': False},
                # Match neighbor summary row, capturing useful details and
                # discarding the 5 columns that we don't care about, e.g.:
                # Neighbor   V          AS MsgRcvd MsgSent   TblVer  InQ OutQ Up/Down  State/PfxRcd
                # 10.0.0.2   4       65000 1336020 64337701 1011343614    0    0 8w0d         3143
                {'regexp': re.compile(r'^\*?(?P<remote_addr>({})|({}))'
                                      r'\s+\d+\s+(?P<remote_as>{})(\s+\S+){{5}}\s+'
                                      r'(?P<uptime>(never)|\d+\S+)'
                                      r'\s+(?P<accepted_prefixes>\d+)'.format(
                                            IPV4_ADDR_REGEX, IPV6_ADDR_REGEX, ASN_REGEX
                                      )),
                 'record': True},
                # Same as above, but for peer that are not Established, e.g.:
                # Neighbor      V       AS MsgRcvd MsgSent   TblVer  InQ OutQ Up/Down  State/PfxRcd
                # 192.168.0.2   4    65002       0       0        1    0    0 never    Active
                {'regexp': re.compile(r'^\*?(?P<remote_addr>({})|({}))'
                                      r'\s+\d+\s+(?P<remote_as>{})(\s+\S+){{5}}\s+'
                                      r'(?P<uptime>(never)|\d+\S+)\s+(?P<state>\D.*)'.format(
                                            IPV4_ADDR_REGEX, IPV6_ADDR_REGEX, ASN_REGEX
                                      )),
                 'record': True},
                # ipv6 peers often break accross rows because of the longer peer address,
                # match as above, but in separate expressions, e.g.:
                # Neighbor      V       AS MsgRcvd MsgSent   TblVer  InQ OutQ Up/Down  State/PfxRcd
                # 2001:DB8::4
                #               4    65004 9900690  612449 155362939    0    0 26w6d       36391
                {'regexp': re.compile(r'^\*?(?P<remote_addr>({})|({}))'.format(
                                            IPV4_ADDR_REGEX, IPV6_ADDR_REGEX
                                     )),
                 'record': False},
                {'regexp': re.compile(r'^\s+\d+\s+(?P<remote_as>{})(\s+\S+){{5}}\s+'
                                      r'(?P<uptime>(never)|\d+\S+)'
                                      r'\s+(?P<accepted_prefixes>\d+)'.format(
                                            ASN_REGEX
                                      )),
                 'record': True},
                # Same as above, but for peers that are not Established, e.g.:
                # Neighbor      V       AS MsgRcvd MsgSent   TblVer  InQ OutQ Up/Down  State/PfxRcd
                # 2001:DB8::3
                #               4    65003       0       0        1    0    0 never    Idle (Admin)
                {'regexp': re.compile(r'^\s+\d+\s+(?P<remote_as>{})(\s+\S+){{5}}\s+'
                                      r'(?P<uptime>(never)|\d+\S+)\s+(?P<state>\D.*)'.format(
                                            ASN_REGEX
                                      )),
                 'record': True}
            ],
            'no_fill_fields': ['accepted_prefixes', 'state', 'uptime', 'remote_as', 'remote_addr']
        }

        parse_neighbors = {
            'patterns': [
                # Capture BGP neighbor is 10.0.0.2,  remote AS 65000, internal link
                {'regexp': re.compile(r'^BGP neighbor is (?P<remote_addr>({})|({})),'
                                      r'\s+remote AS (?P<remote_as>{}).*'.format(
                                            IPV4_ADDR_REGEX, IPV6_ADDR_REGEX, ASN_REGEX
                                      )),
                 'record': False},
                # Capture description
                {'regexp': re.compile(r'^\s+Description: (?P<description>.+)'),
                 'record': False},
                # Capture remote_id, e.g.:
                # BGP version 4, remote router ID 10.0.1.2
                {'regexp': re.compile(r'^\s+BGP version \d+, remote router ID '
                                      r'(?P<remote_id>{})'.format(IPV4_ADDR_REGEX)),
                 'record': False},
                # Capture AFI and SAFI names, e.g.:
                # For address family: IPv4 Unicast
                {'regexp': re.compile(r'^\s+For address family: (?P<afi>\S+) '),
                 'record': False},
                # Capture current sent and accepted prefixes, e.g.:
                #     Prefixes Current:          637213       3142 (Consumes 377040 bytes)
                {'regexp': re.compile(r'^\s+Prefixes Current:\s+(?P<sent_prefixes>\d+)\s+'
                                      r'(?P<accepted_prefixes>\d+).*'),
                 'record': False},
                # Capture received_prefixes if soft-reconfig is enabled for the peer
                {'regexp': re.compile(r'^\s+Saved (soft-reconfig):.+(?P<received_prefixes>\d+).*'),
                 'record': True},
                # Otherwise, use the following as an end of row marker
                {'regexp': re.compile(r'^\s+Local Policy Denied Prefixes:.+'),
                 'record': True}
            ],
            # fields that should not be "filled down" across table rows
            'no_fill_fields': ['received_prefixes', 'accepted_prefixes', 'sent_prefixes']
        }

        # Parse outputs into a list of dicts
        summary_data = []
        summary_data_entry = {}

        for line in summary_output.splitlines():
            # check for matches against each pattern
            for item in parse_summary['patterns']:
                match = item['regexp'].match(line)
                if match:
                    # a match was found, so update the temp entry with the match's groupdict
                    summary_data_entry.update(match.groupdict())
                    if item['record']:
                        # Record indicates the last piece of data has been obtained; move
                        # on to next entry
                        summary_data.append(copy.deepcopy(summary_data_entry))
                        # remove keys that are listed in no_fill_fields before the next pass
                        for field in parse_summary['no_fill_fields']:
                            try:
                                del summary_data_entry[field]
                            except KeyError:
                                pass
                    break

        neighbor_data = []
        neighbor_data_entry = {}
        for line in neighbor_output.splitlines():
            # check for matches against each pattern
            for item in parse_neighbors['patterns']:
                match = item['regexp'].match(line)
                if match:
                    # a match was found, so update the temp entry with the match's groupdict
                    neighbor_data_entry.update(match.groupdict())
                    if item['record']:
                        # Record indicates the last piece of data has been obtained; move
                        # on to next entry
                        neighbor_data.append(copy.deepcopy(neighbor_data_entry))
                        # remove keys that are listed in no_fill_fields before the next pass
                        for field in parse_neighbors['no_fill_fields']:
                            try:
                                del neighbor_data_entry[field]
                            except KeyError:
                                pass
                    break

        router_id = None

        for entry in summary_data:
            if not router_id:
                router_id = entry['router_id']
            elif entry['router_id'] != router_id:
                raise ValueError

        # check the router_id looks like an ipv4 address
        router_id = napalm.base.helpers.ip(router_id, version=4)

        # add parsed data to output dict
        bgp_neighbor_data['global']['router_id'] = router_id
        bgp_neighbor_data['global']['peers'] = {}
        for entry in summary_data:
            remote_addr = napalm.base.helpers.ip(entry['remote_addr'])
            afi = entry['afi'].lower()
            # check that we're looking at a supported afi
            if afi not in supported_afi:
                continue
            # get neighbor_entry out of neighbor data
            neighbor_entry = None
            for neighbor in neighbor_data:
                if (neighbor['afi'].lower() == afi and
                        napalm.base.helpers.ip(neighbor['remote_addr']) == remote_addr):
                    neighbor_entry = neighbor
                    break
            if not isinstance(neighbor_entry, dict):
                raise ValueError(msg="Couldn't find neighbor data for %s in afi %s" %
                                     (remote_addr, afi))

            # check for admin down state
            try:
                if "(Admin)" in entry['state']:
                    is_enabled = False
                else:
                    is_enabled = True
            except KeyError:
                is_enabled = True

            # parse uptime value
            uptime = self.bgp_time_conversion(entry['uptime'])

            # Uptime should be -1 if BGP session not up
            is_up = True if uptime >= 0 else False

            # check whether session is up for address family and get prefix count
            try:
                accepted_prefixes = int(entry['accepted_prefixes'])
            except (ValueError, KeyError):
                accepted_prefixes = -1

            # Only parse neighbor detailed data if BGP session is-up
            if is_up:
                try:
                    # overide accepted_prefixes with neighbor data if possible (since that's newer)
                    accepted_prefixes = int(neighbor_entry['accepted_prefixes'])
                except (ValueError, KeyError):
                    pass

                # try to get received prefix count, otherwise set to accepted_prefixes
                received_prefixes = neighbor_entry.get('received_prefixes', accepted_prefixes)

                # try to get sent prefix count and convert to int, otherwise set to -1
                sent_prefixes = int(neighbor_entry.get('sent_prefixes', -1))
            else:
                received_prefixes = -1
                sent_prefixes = -1

            # get description
            try:
                description = py23_compat.text_type(neighbor_entry['description'])
            except KeyError:
                description = ''

            # check the remote router_id looks like an ipv4 address
            remote_id = napalm.base.helpers.ip(neighbor_entry['remote_id'], version=4)

            if remote_addr not in bgp_neighbor_data['global']['peers']:
                bgp_neighbor_data['global']['peers'][remote_addr] = {
                    'local_as': napalm.base.helpers.as_number(entry['local_as']),
                    'remote_as': napalm.base.helpers.as_number(entry['remote_as']),
                    'remote_id': remote_id,
                    'is_up': is_up,
                    'is_enabled': is_enabled,
                    'description': description,
                    'uptime': uptime,
                    'address_family': {
                        afi: {
                            'received_prefixes': received_prefixes,
                            'accepted_prefixes': accepted_prefixes,
                            'sent_prefixes': sent_prefixes
                        }
                    }
                }
            else:
                # found previous data for matching remote_addr, but for different afi
                existing = bgp_neighbor_data['global']['peers'][remote_addr]
                assert afi not in existing['address_family']
                # compare with existing values and croak if they don't match
                assert existing['local_as'] == napalm.base.helpers.as_number(entry['local_as'])
                assert existing['remote_as'] == napalm.base.helpers.as_number(entry['remote_as'])
                assert existing['remote_id'] == remote_id
                assert existing['is_enabled'] == is_enabled
                assert existing['description'] == description
                # merge other values in a sane manner
                existing['is_up'] = existing['is_up'] or is_up
                existing['uptime'] = max(existing['uptime'], uptime)
                existing['address_family'][afi] = {
                    'received_prefixes': received_prefixes,
                    'accepted_prefixes': accepted_prefixes,
                    'sent_prefixes': sent_prefixes
                }
        return bgp_neighbor_data

    def get_interfaces_counters(self):
        """
        Return interface counters and errors.

        'tx_errors': int,
        'rx_errors': int,
        'tx_discards': int,
        'rx_discards': int,
        'tx_octets': int,
        'rx_octets': int,
        'tx_unicast_packets': int,
        'rx_unicast_packets': int,
        'tx_multicast_packets': int,
        'rx_multicast_packets': int,
        'tx_broadcast_packets': int,
        'rx_broadcast_packets': int,

        Currently doesn't determine output broadcasts, multicasts
        """
        counters = {}
        command = 'show interfaces'
        output = self._send_command(command)
        sh_int_sum_cmd = 'show interface summary'
        sh_int_sum_cmd_out = self._send_command(sh_int_sum_cmd)

        # Break output into per-interface sections
        interface_strings = re.split(r'.* line protocol is .*', output, flags=re.M)
        header_strings = re.findall(r'.* line protocol is .*', output, flags=re.M)

        empty = interface_strings.pop(0).strip()
        if empty:
            raise ValueError("Unexpected output from: {}".format(command))

        # Parse out the interface names
        intf = []
        for intf_line in header_strings:
            interface, _ = re.split(r" is .* line protocol is ", intf_line)
            intf.append(interface.strip())

        if len(intf) != len(interface_strings):
            raise ValueError("Unexpected output from: {}".format(command))

        # Re-join interface names with interface strings
        for interface, interface_str in zip(intf, interface_strings):
            counters.setdefault(interface, {})
            for line in interface_str.splitlines():
                if 'packets input' in line:
                    # '0 packets input, 0 bytes, 0 no buffer'
                    match = re.search(r"(\d+) packets input.* (\d+) bytes", line)
                    counters[interface]['rx_unicast_packets'] = int(match.group(1))
                    counters[interface]['rx_octets'] = int(match.group(2))
                elif 'broadcast' in line:
                    # 'Received 0 broadcasts (0 multicasts)'
                    # 'Received 264071 broadcasts (39327 IP multicasts)'
                    # 'Received 338 broadcasts, 0 runts, 0 giants, 0 throttles'
                    match = re.search(r"Received (\d+) broadcasts.*(\d+).*multicasts", line)
                    alt_match = re.search(r"Received (\d+) broadcasts.*", line)
                    if match:
                        counters[interface]['rx_broadcast_packets'] = int(match.group(1))
                        counters[interface]['rx_multicast_packets'] = int(match.group(2))
                    elif alt_match:
                        counters[interface]['rx_broadcast_packets'] = int(alt_match.group(1))
                        counters[interface]['rx_multicast_packets'] = -1
                    else:
                        counters[interface]['rx_broadcast_packets'] = -1
                        counters[interface]['rx_multicast_packets'] = -1
                elif 'packets output' in line:
                    # '0 packets output, 0 bytes, 0 underruns'
                    match = re.search(r"(\d+) packets output.* (\d+) bytes", line)
                    counters[interface]['tx_unicast_packets'] = int(match.group(1))
                    counters[interface]['tx_octets'] = int(match.group(2))
                    counters[interface]['tx_broadcast_packets'] = -1
                    counters[interface]['tx_multicast_packets'] = -1
                elif 'input errors' in line:
                    # '0 input errors, 0 CRC, 0 frame, 0 overrun, 0 ignored'
                    match = re.search(r"(\d+) input errors", line)
                    counters[interface]['rx_errors'] = int(match.group(1))
                    counters[interface]['rx_discards'] = -1
                elif 'output errors' in line:
                    # '0 output errors, 0 collisions, 1 interface resets'
                    match = re.search(r"(\d+) output errors", line)
                    counters[interface]['tx_errors'] = int(match.group(1))
                    counters[interface]['tx_discards'] = -1
            for line in sh_int_sum_cmd_out.splitlines():
                if interface in line:
                    # Line is tabular output with columns
                    # Interface  IHQ  IQD  OHQ  OQD  RXBS  RXPS  TXBS  TXPS  TRTL
                    # where columns (excluding interface) are integers
                    regex = r"\b" + interface + \
                        r"\b\s+(\d+)\s+(?P<IQD>\d+)\s+(\d+)" + \
                        r"\s+(?P<OQD>\d+)\s+(\d+)\s+(\d+)" + \
                        r"\s+(\d+)\s+(\d+)\s+(\d+)"
                    match = re.search(regex, line)
                    if match:
                        counters[interface]['rx_discards'] = int(match.group("IQD"))
                        counters[interface]['tx_discards'] = int(match.group("OQD"))

        return counters

    def get_environment(self):
        """
        Get environment facts.

        power and fan are currently not implemented
        cpu is using 1-minute average
        cpu hard-coded to cpu0 (i.e. only a single CPU)
        """
        environment = {}
        cpu_cmd = 'show proc cpu'
        mem_cmd = 'show memory statistics'
        temp_cmd = 'show env temperature status'

        output = self._send_command(cpu_cmd)
        environment.setdefault('cpu', {})
        environment['cpu'][0] = {}
        environment['cpu'][0]['%usage'] = 0.0
        for line in output.splitlines():
            if 'CPU utilization' in line:
                # CPU utilization for five seconds: 2%/0%; one minute: 2%; five minutes: 1%
                cpu_regex = r'^.*one minute: (\d+)%; five.*$'
                match = re.search(cpu_regex, line)
                environment['cpu'][0]['%usage'] = float(match.group(1))
                break

        output = self._send_command(mem_cmd)
        for line in output.splitlines():
            if 'Processor' in line:
                _, _, proc_total_mem, proc_used_mem, _ = line.split()[:5]
            elif 'I/O' in line or 'io' in line:
                _, _, io_total_mem, io_used_mem, _ = line.split()[:5]
        total_mem = int(proc_total_mem) + int(io_total_mem)
        used_mem = int(proc_used_mem) + int(io_used_mem)
        environment.setdefault('memory', {})
        environment['memory']['used_ram'] = used_mem
        environment['memory']['available_ram'] = total_mem

        environment.setdefault('temperature', {})
        re_temp_value = re.compile('(.*) Temperature Value')
        # The 'show env temperature status' is not ubiquitous in Cisco IOS
        output = self._send_command(temp_cmd)
        if '% Invalid' not in output:
            for line in output.splitlines():
                m = re_temp_value.match(line)
                if m is not None:
                    temp_name = m.group(1).lower()
                    temp_value = float(line.split(':')[1].split()[0])
                    env_value = {'is_alert': False,
                                 'is_critical': False,
                                 'temperature': temp_value}
                    environment['temperature'][temp_name] = env_value
                elif 'Yellow Threshold' in line:
                    system_temp_alert = float(line.split(':')[1].split()[0])
                    if temp_value > system_temp_alert:
                        env_value['is_alert'] = True
                elif 'Red Threshold' in line:
                    system_temp_crit = float(line.split(':')[1].split()[0])
                    if temp_value > system_temp_crit:
                        env_value['is_critical'] = True
        else:
            env_value = {'is_alert': False, 'is_critical': False, 'temperature': -1.0}
            environment['temperature']['invalid'] = env_value

        # Initialize 'power' and 'fan' to default values (not implemented)
        environment.setdefault('power', {})
        environment['power']['invalid'] = {'status': True, 'output': -1.0, 'capacity': -1.0}
        environment.setdefault('fans', {})
        environment['fans']['invalid'] = {'status': True}

        return environment

    def get_arp_table(self):
        """
        Get arp table information.

        Return a list of dictionaries having the following set of keys:
            * interface (string)
            * mac (string)
            * ip (string)
            * age (float)

        For example::
            [
                {
                    'interface' : 'MgmtEth0/RSP0/CPU0/0',
                    'mac'       : '5c:5e:ab:da:3c:f0',
                    'ip'        : '172.17.17.1',
                    'age'       : 1454496274.84
                },
                {
                    'interface': 'MgmtEth0/RSP0/CPU0/0',
                    'mac'       : '66:0e:94:96:e0:ff',
                    'ip'        : '172.17.17.2',
                    'age'       : 1435641582.49
                }
            ]
        """
        arp_table = []

        command = 'show arp | exclude Incomplete'
        output = self._send_command(command)

        # Skip the first line which is a header
        output = output.split('\n')
        output = output[1:]

        for line in output:
            if len(line) == 0:
                return {}
            if len(line.split()) == 5:
                # Static ARP entries have no interface
                # Internet  10.0.0.1                -   0010.2345.1cda  ARPA
                interface = ''
                protocol, address, age, mac, eth_type = line.split()
            elif len(line.split()) == 6:
                protocol, address, age, mac, eth_type, interface = line.split()
            else:
                raise ValueError("Unexpected output from: {}".format(line.split()))

            try:
                if age == '-':
                    age = 0
                age = float(age)
            except ValueError:
                raise ValueError("Unable to convert age value to float: {}".format(age))

            # Validate we matched correctly
            if not re.search(RE_IPADDR, address):
                raise ValueError("Invalid IP Address detected: {}".format(address))
            if not re.search(RE_MAC, mac):
                raise ValueError("Invalid MAC Address detected: {}".format(mac))
            entry = {
                'interface': interface,
                'mac': napalm.base.helpers.mac(mac),
                'ip': address,
                'age': age
            }
            arp_table.append(entry)
        return arp_table

    def cli(self, commands):
        """
        Execute a list of commands and return the output in a dictionary format using the command
        as the key.

        Example input:
        ['show clock', 'show calendar']

        Output example:
        {   'show calendar': u'22:02:01 UTC Thu Feb 18 2016',
            'show clock': u'*22:01:51.165 UTC Thu Feb 18 2016'}

        """
        cli_output = dict()
        if type(commands) is not list:
            raise TypeError('Please enter a valid list of commands!')

        for command in commands:
            output = self._send_command(command)
            if 'Invalid input detected' in output:
                raise ValueError('Unable to execute command "{}"'.format(command))
            cli_output.setdefault(command, {})
            cli_output[command] = output

        return cli_output

    def get_ntp_servers(self):
        """Implementation of get_ntp_servers for IOS.

        Returns the NTP servers configuration as dictionary.
        The keys of the dictionary represent the IP Addresses of the servers.
        Inner dictionaries do not have yet any available keys.
        Example::
            {
                '192.168.0.1': {},
                '17.72.148.53': {},
                '37.187.56.220': {},
                '162.158.20.18': {}
            }
        """
        ntp_servers = {}
        command = 'show run | include ntp server'
        output = self._send_command(command)

        for line in output.splitlines():
            split_line = line.split()
            if "vrf" == split_line[2]:
                ntp_servers[split_line[4]] = {}
            else:
                ntp_servers[split_line[2]] = {}

        return ntp_servers

    def get_ntp_stats(self):
        """Implementation of get_ntp_stats for IOS."""
        ntp_stats = []

        command = 'show ntp associations'
        output = self._send_command(command)

        for line in output.splitlines():
            # Skip first two lines and last line of command output
            if line == "" or 'address' in line or 'sys.peer' in line:
                continue

            if '%NTP is not enabled' in line:
                return []

            elif len(line.split()) == 9:
                address, ref_clock, st, when, poll, reach, delay, offset, disp = line.split()
                address_regex = re.match(r'(\W*)([0-9.*]*)', address)
            try:
                ntp_stats.append({
                    'remote': py23_compat.text_type(address_regex.group(2)),
                    'synchronized': ('*' in address_regex.group(1)),
                    'referenceid': py23_compat.text_type(ref_clock),
                    'stratum': int(st),
                    'type': u'-',
                    'when': py23_compat.text_type(when),
                    'hostpoll': int(poll),
                    'reachability': int(reach),
                    'delay': float(delay),
                    'offset': float(offset),
                    'jitter': float(disp)
                })
            except Exception:
                continue

        return ntp_stats

    def get_mac_address_table(self):
        """
        Returns a lists of dictionaries. Each dictionary represents an entry in the MAC Address
        Table, having the following keys
            * mac (string)
            * interface (string)
            * vlan (int)
            * active (boolean)
            * static (boolean)
            * moves (int)
            * last_move (float)

        Format1:
        Destination Address  Address Type  VLAN  Destination Port
        -------------------  ------------  ----  --------------------
        6400.f1cf.2cc6          Dynamic       1     Wlan-GigabitEthernet0

        Cat 6500:
        Legend: * - primary entry
                age - seconds since last seen
                n/a - not available

          vlan   mac address     type    learn     age              ports
        ------+----------------+--------+-----+----------+--------------------------
        *  999  1111.2222.3333   dynamic  Yes          0   Port-channel1
           999  1111.2222.3333   dynamic  Yes          0   Port-channel1

        Cat 4948
        Unicast Entries
         vlan   mac address     type        protocols               port
        -------+---------------+--------+---------------------+--------------------
         999    1111.2222.3333   dynamic ip                    Port-channel1

        Cat 2960
        Mac Address Table
        -------------------------------------------

        Vlan    Mac Address       Type        Ports
        ----    -----------       --------    -----
        All    1111.2222.3333    STATIC      CPU
        """

        RE_MACTABLE_DEFAULT = r"^" + MAC_REGEX
        RE_MACTABLE_6500_1 = r"^\*\s+{}\s+{}\s+".format(VLAN_REGEX, MAC_REGEX)  # 7 fields
        RE_MACTABLE_6500_2 = r"^{}\s+{}\s+".format(VLAN_REGEX, MAC_REGEX)   # 6 fields
        RE_MACTABLE_6500_3 = r"^\s{51}\S+"                               # Fill down from prior
        RE_MACTABLE_4500_1 = r"^{}\s+{}\s+".format(VLAN_REGEX, MAC_REGEX)     # 5 fields
        RE_MACTABLE_4500_2 = r"^\s{32}\S+"                               # Fill down from prior
        RE_MACTABLE_2960_1 = r"^All\s+{}".format(MAC_REGEX)
        RE_MACTABLE_GEN_1 = r"^{}\s+{}\s+".format(VLAN_REGEX, MAC_REGEX)   # 4 fields (2960/4500)

        def process_mac_fields(vlan, mac, mac_type, interface):
            """Return proper data for mac address fields."""
            if mac_type.lower() in ['self', 'static', 'system']:
                static = True
                if vlan.lower() == 'all':
                    vlan = 0
                if interface.lower() == 'cpu' or re.search(r'router', interface.lower()) or \
                        re.search(r'switch', interface.lower()):
                    interface = ''
            else:
                static = False
            if mac_type.lower() in ['dynamic']:
                active = True
            else:
                active = False
            return {
                'mac': napalm.base.helpers.mac(mac),
                'interface': self._canonical_int(interface),
                'vlan': int(vlan),
                'static': static,
                'active': active,
                'moves': -1,
                'last_move': -1.0
            }

        mac_address_table = []
        command = IOS_COMMANDS['show_mac_address']
        output = self._send_command(command)

        # Skip the header lines
        output = re.split(r'^----.*', output, flags=re.M)[1:]
        output = "\n".join(output).strip()
        # Strip any leading astericks
        output = re.sub(r"^\*", "", output, flags=re.M)
        fill_down_vlan = fill_down_mac = fill_down_mac_type = ''
        for line in output.splitlines():
            # Cat6500 one off anf 4500 multicast format
            if (re.search(RE_MACTABLE_6500_3, line) or re.search(RE_MACTABLE_4500_2, line)):
                interface = line.strip()
                if ',' in interface:
                    interfaces = interface.split(',')
                else:
                    interfaces = []
                    interfaces.append(interface)
                for single_interface in interfaces:
                    mac_address_table.append(process_mac_fields(fill_down_vlan, fill_down_mac,
                                                                fill_down_mac_type,
                                                                single_interface))
                continue
            line = line.strip()
            if line == '':
                continue
            if re.search(r"^---", line):
                # Convert any '---' to VLAN 0
                line = re.sub(r"^---", "0", line, flags=re.M)

            # Format1
            if re.search(RE_MACTABLE_DEFAULT, line):
                if len(line.split()) == 4:
                    mac, mac_type, vlan, interface = line.split()
                    mac_address_table.append(process_mac_fields(vlan, mac, mac_type, interface))
                else:
                    raise ValueError("Unexpected output from: {}".format(line.split()))
            # Cat6500 format
            elif (re.search(RE_MACTABLE_6500_1, line) or re.search(RE_MACTABLE_6500_2, line)) and \
                    len(line.split()) >= 6:
                if len(line.split()) == 7:
                    _, vlan, mac, mac_type, _, _, interface = line.split()
                elif len(line.split()) == 6:
                    vlan, mac, mac_type, _, _, interface = line.split()
                if ',' in interface:
                    interfaces = interface.split(',')
                    fill_down_vlan = vlan
                    fill_down_mac = mac
                    fill_down_mac_type = mac_type
                    for single_interface in interfaces:
                        mac_address_table.append(process_mac_fields(vlan, mac, mac_type,
                                                                    single_interface))
                else:
                    mac_address_table.append(process_mac_fields(vlan, mac, mac_type, interface))
            # Cat4500 format
            elif re.search(RE_MACTABLE_4500_1, line) and len(line.split()) == 5:
                vlan, mac, mac_type, _, interface = line.split()
                mac_address_table.append(process_mac_fields(vlan, mac, mac_type, interface))
            # Cat2960 format - ignore extra header line
            elif re.search(r"^Vlan\s+Mac Address\s+", line):
                continue
            # Cat2960 format (Cat4500 format multicast entries)
            elif (re.search(RE_MACTABLE_2960_1, line) or re.search(RE_MACTABLE_GEN_1, line)) and \
                    len(line.split()) == 4:
                vlan, mac, mac_type, interface = line.split()
                if ',' in interface:
                    interfaces = interface.split(',')
                    fill_down_vlan = vlan
                    fill_down_mac = mac
                    fill_down_mac_type = mac_type
                    for single_interface in interfaces:
                        mac_address_table.append(process_mac_fields(vlan, mac, mac_type,
                                                                    single_interface))
                else:
                    mac_address_table.append(process_mac_fields(vlan, mac, mac_type, interface))
            elif re.search(r"Total Mac Addresses", line):
                continue
            elif re.search(r"Multicast Entries", line):
                continue
            elif re.search(r"vlan.*mac.*address.*type.*", line):
                continue
            else:
                raise ValueError("Unexpected output from: {}".format(repr(line)))

        return mac_address_table

    def get_probes_config(self):
        probes = {}
        probes_regex = r"ip\s+sla\s+(?P<id>\d+)\n" \
            r"\s+(?P<probe_type>\S+)\s+(?P<probe_args>.*\n).*" \
            r"\s+tag\s+(?P<name>\S+)\n.*" \
            r"\s+history\s+buckets-kept\s+(?P<probe_count>\d+)\n.*" \
            r"\s+frequency\s+(?P<interval>\d+)$"
        probe_args = {
            'icmp-echo': r"^(?P<target>\S+)\s+source-(?:ip|interface)\s+(?P<source>\S+)$"
        }
        probe_type_map = {
            'icmp-echo': 'icmp-ping',
        }
        command = "show run | include ip sla [0-9]"
        output = self._send_command(command)
        for match in re.finditer(probes_regex, output, re.M):
            probe = match.groupdict()
            if probe["probe_type"] not in probe_args:
                # Probe type not supported yet
                continue
            probe_args_match = re.match(probe_args[probe["probe_type"]],
                                        probe["probe_args"])
            probe_data = probe_args_match.groupdict()
            probes[probe["id"]] = {
                probe["name"]: {
                    'probe_type': probe_type_map[probe["probe_type"]],
                    'target': probe_data["target"],
                    'source': probe_data["source"],
                    'probe_count': int(probe["probe_count"]),
                    'test_interval': int(probe["interval"])
                }
            }

        return probes

    def get_snmp_information(self):
        """
        Returns a dict of dicts

        Example Output:

        {   'chassis_id': u'Asset Tag 54670',
        'community': {   u'private': {   'acl': u'12', 'mode': u'rw'},
                         u'public': {   'acl': u'11', 'mode': u'ro'},
                         u'public_named_acl': {   'acl': u'ALLOW-SNMP-ACL',
                                                  'mode': u'ro'},
                         u'public_no_acl': {   'acl': u'N/A', 'mode': u'ro'}},
        'contact': u'Joe Smith',
        'location': u'123 Anytown USA Rack 404'}

        """
        # default values
        snmp_dict = {
            'chassis_id': u'unknown',
            'community': {},
            'contact': u'unknown',
            'location': u'unknown'
        }
        command = 'show run | include snmp-server'
        output = self._send_command(command)
        for line in output.splitlines():
            fields = line.split()
            if 'snmp-server community' in line:
                name = fields[2]
                if 'community' not in snmp_dict.keys():
                    snmp_dict.update({'community': {}})
                snmp_dict['community'].update({name: {}})
                try:
                    snmp_dict['community'][name].update({'mode': fields[3].lower()})
                except IndexError:
                    snmp_dict['community'][name].update({'mode': u'N/A'})
                try:
                    snmp_dict['community'][name].update({'acl': fields[4]})
                except IndexError:
                    snmp_dict['community'][name].update({'acl': u'N/A'})
            elif 'snmp-server location' in line:
                snmp_dict['location'] = ' '.join(fields[2:])
            elif 'snmp-server contact' in line:
                snmp_dict['contact'] = ' '.join(fields[2:])
            elif 'snmp-server chassis-id' in line:
                snmp_dict['chassis_id'] = ' '.join(fields[2:])
        # If SNMP Chassis wasn't found; obtain using direct command
        if snmp_dict['chassis_id'] == 'unknown':
            command = 'show snmp chassis'
            snmp_chassis = self._send_command(command)
            snmp_dict['chassis_id'] = snmp_chassis
        return snmp_dict

    def get_users(self):
        """
        Returns a dictionary with the configured users.
        The keys of the main dictionary represents the username.
        The values represent the details of the user,
        represented by the following keys:

            * level (int)
            * password (str)
            * sshkeys (list)

        *Note: sshkeys on ios is the ssh key fingerprint

        The level is an integer between 0 and 15, where 0 is the
        lowest access and 15 represents full access to the device.
        """
        username_regex = r"^username\s+(?P<username>\S+)\s+(?:privilege\s+(?P<priv_level>\S+)" \
            "\s+)?(?:secret \d+\s+(?P<pwd_hash>\S+))?$"
        pub_keychain_regex = r"^\s+username\s+(?P<username>\S+)(?P<keys>(?:\n\s+key-hash\s+" \
            "(?P<hash_type>\S+)\s+(?P<hash>\S+)(?:\s+\S+)?)+)$"
        users = {}
        command = "show run | section username"
        output = self._send_command(command)
        for match in re.finditer(username_regex, output, re.M):
            users[match.groupdict()["username"]] = {
                'level': int(match.groupdict()["priv_level"])
                if match.groupdict()["priv_level"] else 1,
                'password': match.groupdict()["pwd_hash"]
                if match.groupdict()["pwd_hash"] else "",
                'sshkeys': []
            }
        for match in re.finditer(pub_keychain_regex, output, re.M):
            if match.groupdict()["username"] not in users:
                continue
            users[match.groupdict()["username"]]["sshkeys"] = list(map(lambda s: s.strip()[
                9:], filter(None, match.groupdict()["keys"].splitlines())))
        return users

    def ping(self, destination, source=C.PING_SOURCE, ttl=C.PING_TTL, timeout=C.PING_TIMEOUT,
             size=C.PING_SIZE, count=C.PING_COUNT, vrf=C.PING_VRF):
        """
        Execute ping on the device and returns a dictionary with the result.

        Output dictionary has one of following keys:
            * success
            * error
        In case of success, inner dictionary will have the followin keys:
            * probes_sent (int)
            * packet_loss (int)
            * rtt_min (float)
            * rtt_max (float)
            * rtt_avg (float)
            * rtt_stddev (float)
            * results (list)
        'results' is a list of dictionaries with the following keys:
            * ip_address (str)
            * rtt (float)
        """
        ping_dict = {}
        # vrf needs to be right after the ping command
        if vrf:
            command = 'ping vrf {} {}'.format(vrf, destination)
        else:
            command = 'ping {}'.format(destination)
        command += ' timeout {}'.format(timeout)
        command += ' size {}'.format(size)
        command += ' repeat {}'.format(count)
        if source != '':
            command += ' source {}'.format(source)

        output = self._send_command(command)
        if '%' in output:
            ping_dict['error'] = output
        elif 'Sending' in output:
            ping_dict['success'] = {
                                'probes_sent': 0,
                                'probes_sent': 0,
                                'packet_loss': 0,
                                'rtt_min': 0.0,
                                'rtt_max': 0.0,
                                'rtt_avg': 0.0,
                                'rtt_stddev': 0.0,
                                'results': []
            }

            for line in output.splitlines():
                fields = line.split()
                if 'Success rate is 0' in line:
                    sent_and_received = re.search(r'\((\d*)/(\d*)\)', fields[5])
                    probes_sent = int(sent_and_received.groups()[0])
                    probes_received = int(sent_and_received.groups()[1])
                    ping_dict['success']['probes_sent'] = probes_sent
                    ping_dict['success']['packet_loss'] = probes_sent - probes_received
                elif 'Success rate is' in line:
                    sent_and_received = re.search(r'\((\d*)/(\d*)\)', fields[5])
                    probes_sent = int(sent_and_received.groups()[0])
                    probes_received = int(sent_and_received.groups()[1])
                    min_avg_max = re.search(r'(\d*)/(\d*)/(\d*)', fields[9])
                    ping_dict['success']['probes_sent'] = probes_sent
                    ping_dict['success']['packet_loss'] = probes_sent - probes_received
                    ping_dict['success'].update({
                                    'rtt_min': float(min_avg_max.groups()[0]),
                                    'rtt_avg': float(min_avg_max.groups()[1]),
                                    'rtt_max': float(min_avg_max.groups()[2]),
                    })
                    results_array = []
                    for i in range(probes_received):
                        results_array.append({'ip_address': py23_compat.text_type(destination),
                                             'rtt': 0.0})
                    ping_dict['success'].update({'results': results_array})

        return ping_dict

    def traceroute(self, destination, source=C.TRACEROUTE_SOURCE,
                   ttl=C.TRACEROUTE_TTL, timeout=C.TRACEROUTE_TIMEOUT, vrf=C.TRACEROUTE_VRF):
        """
        Executes traceroute on the device and returns a dictionary with the result.

        :param destination: Host or IP Address of the destination
        :param source (optional): Use a specific IP Address to execute the traceroute
        :param ttl (optional): Maimum number of hops -> int (0-255)
        :param timeout (optional): Number of seconds to wait for response -> int (1-3600)

        Output dictionary has one of the following keys:

            * success
            * error

        In case of success, the keys of the dictionary represent the hop ID, while values are
        dictionaries containing the probes results:
            * rtt (float)
            * ip_address (str)
            * host_name (str)
        """

        # vrf needs to be right after the traceroute command
        if vrf:
            command = "traceroute vrf {} {}".format(vrf, destination)
        else:
            command = "traceroute {}".format(destination)
        if source:
            command += " source {}".format(source)
        if ttl:
            if isinstance(ttl, int) and 0 <= timeout <= 255:
                command += " ttl 0 {}".format(str(ttl))
        if timeout:
            # Timeout should be an integer between 1 and 3600
            if isinstance(timeout, int) and 1 <= timeout <= 3600:
                command += " timeout {}".format(str(timeout))

        # Calculation to leave enough time for traceroute to complete assumes send_command
        # delay of .2 seconds.
        max_loops = (5 * ttl * timeout) + 150
        if max_loops < 500:     # Make sure max_loops isn't set artificially low
            max_loops = 500
        output = self.device.send_command(command, max_loops=max_loops)

        # Prepare return dict
        traceroute_dict = dict()
        if re.search('Unrecognized host or address', output):
            traceroute_dict['error'] = 'unknown host %s' % destination
            return traceroute_dict
        else:
            traceroute_dict['success'] = dict()

        results = dict()
        # Find all hops
        hops = re.findall(r'\n\s+[0-9]{1,3}\s', output)
        for hop in hops:
            # Search for hop in the output
            hop_match = re.search(hop, output)
            # Find the start index for hop
            start_index = hop_match.start()
            # If this is last hop
            if hops.index(hop) + 1 == len(hops):
                # Set the stop index for hop to len of output
                stop_index = len(output)
            # else, find the start index for next hop
            else:
                next_hop_match = re.search(hops[hops.index(hop) + 1], output)
                stop_index = next_hop_match.start()
                # Now you have the start and stop index for each hop
                # and you can parse the probes
            # Set the hop_variable, and remove spaces between msec for easier matching
            hop_string = output[start_index:stop_index].replace(' msec', 'msec')
            hop_list = hop_string.split()
            current_hop = int(hop_list.pop(0))
            # Prepare dictionary for each hop (assuming there are 3 probes in each hop)
            results[current_hop] = dict()
            results[current_hop]['probes'] = dict()
            results[current_hop]['probes'][1] = {'rtt': float(),
                                                 'ip_address': '',
                                                 'host_name': ''}
            results[current_hop]['probes'][2] = {'rtt': float(),
                                                 'ip_address': '',
                                                 'host_name': ''}
            results[current_hop]['probes'][3] = {'rtt': float(),
                                                 'ip_address': '',
                                                 'host_name': ''}
            current_probe = 1
            ip_address = ''
            host_name = ''
            while hop_list:
                current_element = hop_list.pop(0)
                # If current_element is * move index in dictionary to next probe
                if current_element == '*':
                    current_probe += 1
                # If current_element contains msec record the entry for probe
                elif 'msec' in current_element:
                    ip_address = py23_compat.text_type(ip_address)
                    host_name = py23_compat.text_type(host_name)
                    rtt = float(current_element.replace('msec', ''))
                    results[current_hop]['probes'][current_probe]['ip_address'] = ip_address
                    results[current_hop]['probes'][current_probe]['host_name'] = host_name
                    results[current_hop]['probes'][current_probe]['rtt'] = rtt
                    # After recording the entry move the index to next probe
                    current_probe += 1
                # If element contains '(' and ')', the output format is 'FQDN (IP_ADDRESS)'
                # Save the IP address
                elif '(' in current_element:
                    ip_address = current_element.replace('(', '').replace(')', '')
                # Save the probe's ip_address and host_name
                else:
                    host_name = current_element
                    ip_address = current_element

        traceroute_dict['success'] = results
        return traceroute_dict

    def get_network_instances(self, name=''):

        instances = {}
        sh_vrf_detail = self._send_command('show vrf detail')
        show_ip_int_br = self._send_command('show ip interface brief')

        # retrieve all interfaces for the default VRF
        interface_dict = {}
        show_ip_int_br = show_ip_int_br.strip()
        for line in show_ip_int_br.splitlines():
            if 'Interface ' in line:
                continue
            interface = line.split()[0]
            interface_dict[interface] = {}

        instances['default'] = {
                                'name': 'default',
                                'type': 'DEFAULT_INSTANCE',
                                'state': {'route_distinguisher': ''},
                                'interfaces': {'interface': interface_dict}
                                }

        for vrf in sh_vrf_detail.split('\n\n'):

            first_part = vrf.split('Address family')[0]

            # retrieve the name of the VRF and the Route Distinguisher
            vrf_name, RD = re.match(r'^VRF (\S+).*RD (.*);', first_part).groups()
            if RD == '<not set>':
                RD = ''

            # retrieve the interfaces of the VRF
            if_regex = re.match(r'.*Interfaces:(.*)', first_part, re.DOTALL)
            if 'No interfaces' in first_part:
                interfaces = {}
            else:
                interfaces = {itf: {} for itf in if_regex.group(1).split()}

            instances[vrf_name] = {
                                   'name': vrf_name,
                                   'type': 'L3VRF',
                                   'state': {'route_distinguisher': RD},
                                   'interfaces': {'interface': interfaces}
                                   }
        return instances if not name else instances[name]

    def get_config(self, retrieve='all'):
        """Implementation of get_config for IOS.

        Returns the startup or/and running configuration as dictionary.
        The keys of the dictionary represent the type of configuration
        (startup or running). The candidate is always empty string,
        since IOS does not support candidate configuration.
        """

        configs = {
            'startup': '',
            'running': '',
            'candidate': '',
        }

        if retrieve in ('startup', 'all'):
            command = 'show startup-config'
            output = self._send_command(command)
            configs['startup'] = output

        if retrieve in ('running', 'all'):
            command = 'show running-config'
            output = self._send_command(command)
            configs['running'] = output

        return configs

    def get_ipv6_neighbors_table(self):
        """
        Get IPv6 neighbors table information.
        Return a list of dictionaries having the following set of keys:
            * interface (string)
            * mac (string)
            * ip (string)
            * age (float) in seconds
            * state (string)
        For example::
            [
                {
                    'interface' : 'MgmtEth0/RSP0/CPU0/0',
                    'mac'       : '5c:5e:ab:da:3c:f0',
                    'ip'        : '2001:db8:1:1::1',
                    'age'       : 1454496274.84,
                    'state'     : 'REACH'
                },
                {
                    'interface': 'MgmtEth0/RSP0/CPU0/0',
                    'mac'       : '66:0e:94:96:e0:ff',
                    'ip'        : '2001:db8:1:1::2',
                    'age'       : 1435641582.49,
                    'state'     : 'STALE'
                }
            ]
        """

        ipv6_neighbors_table = []
        command = 'show ipv6 neighbors'
        output = self._send_command(command)

        ipv6_neighbors = ''
        fields = re.split(r"^IPv6\s+Address.*Interface$", output, flags=(re.M | re.I))
        if len(fields) == 2:
            ipv6_neighbors = fields[1].strip()
        for entry in ipv6_neighbors.splitlines():
            # typical format of an entry in the IOS IPv6 neighbors table:
            # 2002:FFFF:233::1 0 2894.0fed.be30  REACH Fa3/1/2.233
            ip, age, mac, state, interface = entry.split()
            mac = '' if mac == '-' else napalm.base.helpers.mac(mac)
            ip = napalm.base.helpers.ip(ip)
            ipv6_neighbors_table.append({
                                        'interface': interface,
                                        'mac': mac,
                                        'ip': ip,
                                        'age': float(age),
                                        'state': state
                                        })
        return ipv6_neighbors_table

    @property
    def dest_file_system(self):
        # The self.device check ensures napalm has an open connection
        if self.device and self._dest_file_system is None:
            self._dest_file_system = self._discover_file_system()
        return self._dest_file_system<|MERGE_RESOLUTION|>--- conflicted
+++ resolved
@@ -775,14 +775,9 @@
 
             # device_id might be abbreviated, try to get full name
             if len(device_id) == 20:
-<<<<<<< HEAD
-                device_id = _device_id_expand(device_id, local_int_brief)
-            local_port = self._expand_interface_name(local_int_brief)
-=======
                 if expand_name:
                     device_id = _device_id_expand(device_id, local_int_brief)
             local_port = canonical_interface_name(local_int_brief)
->>>>>>> 8f8426e2
 
             entry = {'port': remote_port, 'hostname': device_id}
             lldp.setdefault(local_port, [])
